const express = require('express');
const axios = require('axios');
const cheerio = require('cheerio');
const cors = require('cors');
const { createClient } = require('@supabase/supabase-js');

const app = express()
const port = process.env.PORT || 8000

<<<<<<< HEAD
// Initialize Supabase client
const supabase = createClient(
    process.env.SUPABASE_URL,
    process.env.SUPABASE_SERVICE_KEY
);
=======
// const allowedOrigins = process.env.ALLOWED_ORIGINS
>>>>>>> eb594a75

// CORS configuration
app.use(cors({
<<<<<<< HEAD
    origin: process.env.ALLOWED_ORIGINS?.split(',') || ['http://localhost:8000'],
    credentials: true
=======
    // origin: function(origin,callback) {
    //     if(!origin) return callback(null, true);
    //     if(allowedOrigins.indexOf(origin) === -1) {
    //         var msg = 'The CORS policy for this site does not allow access from the specified origin'
    //         return callback(new Error(msg), false)
    //     }
    //     return callback(null, true)
    //}
>>>>>>> eb594a75
}));

app.use(express.json());
app.use(express.static("../public"));

app.get("/", (req, res) => {
  res.sendFile("../public/index.html");
});


// Authentication middleware
async function authenticateRequest(req, res, next) {
    const authHeader = req.headers.authorization;
    
    if (!authHeader) {
        return res.status(401).json({ error: 'No authorization header' });
    }

    const token = authHeader.split(' ')[1];
    
    try {
        const { data: { user }, error } = await supabase.auth.getUser(token);
        if (error) throw error;
        req.user = user;
        next();
    } catch (error) {
        return res.status(401).json({ error: 'Invalid token' });
    }
}

// Protected route
app.post('/analyze', authenticateRequest, async (req, res) => {
    try {
        const { url } = req.body;
        const analysis = await analyzeSWOT(url);
        res.json(analysis);
    } catch (error) {
        res.status(500).json({ error: 'An error occurred during analysis' });
    }
});

async function analyzeSWOT(url) {
    try {
        const response = await axios.get(url);
        const $ = cheerio.load(response.data);

        // This is a simplified analysis. In a real-world scenario,
        // you'd want to implement more sophisticated analysis logic.
        const analysis = {
            strengths: [
                $('meta[name="description"]').attr('content') ? 'Has meta description' : 'No meta description',
                $('h1').length > 0 ? 'Has H1 tag' : 'No H1 tag',
                $('img[alt]').length === $('img').length ? 'All images have alt text' : 'Some images missing alt text'
            ],
            weaknesses: [
                $('a[href^="http"]').length > 10 ? 'Many external links' : 'Few external links',
                $('script').length > 10 ? 'Many scripts' : 'Few scripts',
                $('title').text().length > 60 ? 'Title too long' : 'Title length okay'
            ],
            opportunities: [
                'Implement structured data',
                'Improve mobile responsiveness',
                'Enhance content strategy'
            ],
            threats: [
                'Increasing competition in the market',
                'Changing search engine algorithms',
                'Potential security vulnerabilities'
            ]
        };

        return analysis;
    } catch (error) {
        throw new Error('Failed to analyze the website');
    }
}

app.listen(port, () => {
    console.log(`Server running at http://localhost:${port}`);
});<|MERGE_RESOLUTION|>--- conflicted
+++ resolved
@@ -7,22 +7,14 @@
 const app = express()
 const port = process.env.PORT || 8000
 
-<<<<<<< HEAD
 // Initialize Supabase client
 const supabase = createClient(
     process.env.SUPABASE_URL,
     process.env.SUPABASE_SERVICE_KEY
 );
-=======
-// const allowedOrigins = process.env.ALLOWED_ORIGINS
->>>>>>> eb594a75
 
 // CORS configuration
 app.use(cors({
-<<<<<<< HEAD
-    origin: process.env.ALLOWED_ORIGINS?.split(',') || ['http://localhost:8000'],
-    credentials: true
-=======
     // origin: function(origin,callback) {
     //     if(!origin) return callback(null, true);
     //     if(allowedOrigins.indexOf(origin) === -1) {
@@ -31,8 +23,8 @@
     //     }
     //     return callback(null, true)
     //}
->>>>>>> eb594a75
 }));
+
 
 app.use(express.json());
 app.use(express.static("../public"));
